/* eslint no-console:0 */
/**
 * This module contains general functions that can be used for building
 * different kinds of domTree nodes in a consistent manner.
 */

import domTree from "./domTree";
import fontMetrics from "./fontMetrics";
import symbols from "./symbols";
import utils from "./utils";

// The following have to be loaded from Main-Italic font, using class mainit
const mainitLetters = [
    "\\imath",   // dotless i
    "\\jmath",   // dotless j
    "\\pounds",  // pounds symbol
];

/**
 * Looks up the given symbol in fontMetrics, after applying any symbol
 * replacements defined in symbol.js
 */
const lookupSymbol = function(value, fontFamily, mode) {
    // Replace the value with its replaced value from symbol.js
    if (symbols[mode][value] && symbols[mode][value].replace) {
        value = symbols[mode][value].replace;
    }
    return {
        value: value,
        metrics: fontMetrics.getCharacterMetrics(value, fontFamily),
    };
};

/**
 * Makes a symbolNode after translation via the list of symbols in symbols.js.
 * Correctly pulls out metrics for the character, and optionally takes a list of
 * classes to be attached to the node.
 *
 * TODO: make argument order closer to makeSpan
 * TODO: add a separate argument for math class (e.g. `mop`, `mbin`), which
 * should if present come first in `classes`.
 */
const makeSymbol = function(value, fontFamily, mode, options, classes) {
    const lookup = lookupSymbol(value, fontFamily, mode);
    const metrics = lookup.metrics;
    value = lookup.value;

    let symbolNode;
    if (metrics) {
        let italic = metrics.italic;
        if (mode === "text") {
            italic = 0;
        }
        symbolNode = new domTree.symbolNode(
            value, metrics.height, metrics.depth, italic, metrics.skew,
            classes);
    } else {
        // TODO(emily): Figure out a good way to only print this in development
        typeof console !== "undefined" && console.warn(
            "No character metrics for '" + value + "' in style '" +
                fontFamily + "'");
        symbolNode = new domTree.symbolNode(value, 0, 0, 0, 0, classes);
    }

    if (options) {
        symbolNode.maxFontSize = options.sizeMultiplier;
        if (options.style.isTight()) {
            symbolNode.classes.push("mtight");
        }
        if (options.getColor()) {
            symbolNode.style.color = options.getColor();
        }
    }

    return symbolNode;
};

/**
 * Makes a symbol in Main-Regular or AMS-Regular.
 * Used for rel, bin, open, close, inner, and punct.
 */
const mathsym = function(value, mode, options, classes) {
    // Decide what font to render the symbol in by its entry in the symbols
    // table.
    // Have a special case for when the value = \ because the \ is used as a
    // textord in unsupported command errors but cannot be parsed as a regular
    // text ordinal and is therefore not present as a symbol in the symbols
    // table for text
    if (value === "\\" || symbols[mode][value].font === "main") {
        return makeSymbol(value, "Main-Regular", mode, options, classes);
    } else {
        return makeSymbol(
            value, "AMS-Regular", mode, options, classes.concat(["amsrm"]));
    }
};

/**
 * Makes a symbol in the default font for mathords and textords.
 */
const mathDefault = function(value, mode, options, classes, type) {
    if (type === "mathord") {
        const fontLookup = mathit(value, mode, options, classes);
        return makeSymbol(value, fontLookup.fontName, mode, options,
            classes.concat([fontLookup.fontClass]));
    } else if (type === "textord") {
        const font = symbols[mode][value] && symbols[mode][value].font;
        if (font === "ams") {
            return makeSymbol(
                value, "AMS-Regular", mode, options, classes.concat(["amsrm"]));
        } else { // if (font === "main") {
            return makeSymbol(
                value, "Main-Regular", mode, options,
                classes.concat(["mathrm"]));
        }
    } else {
        throw new Error("unexpected type: " + type + " in mathDefault");
    }
};

/**
 * Determines which of the two font names (Main-Italic and Math-Italic) and
 * corresponding style tags (mainit or mathit) to use for font "mathit",
 * depending on the symbol.  Use this function instead of fontMap for font
 * "mathit".
 */
const mathit = function(value, mode, options, classes) {
    if (/[0-9]/.test(value.charAt(0)) ||
            // glyphs for \imath and \jmath do not exist in Math-Italic so we
            // need to use Main-Italic instead
            utils.contains(mainitLetters, value)) {
        return {
            fontName: "Main-Italic",
            fontClass: "mainit",
        };
    } else {
        return {
            fontName: "Math-Italic",
            fontClass: "mathit",
        };
    }
};

/**
 * Makes either a mathord or textord in the correct font and color.
 */
const makeOrd = function(group, options, type) {
    const mode = group.mode;
    const value = group.value;

    const classes = ["mord"];

    const font = options.font;
    if (font) {
        let fontLookup;
        if (font === "mathit" || utils.contains(mainitLetters, value)) {
            fontLookup = mathit(value, mode, options, classes);
        } else {
            fontLookup = fontMap[font];
        }
        if (lookupSymbol(value, fontLookup.fontName, mode).metrics) {
            return makeSymbol(value, fontLookup.fontName, mode, options,
                classes.concat([fontLookup.fontClass || font]));
        } else {
            return mathDefault(value, mode, options, classes, type);
        }
    } else {
        return mathDefault(value, mode, options, classes, type);
    }
};

/**
 * Calculate the height, depth, and maxFontSize of an element based on its
 * children.
 */
const sizeElementFromChildren = function(elem) {
    let height = 0;
    let depth = 0;
    let maxFontSize = 0;

    if (elem.children) {
        for (let i = 0; i < elem.children.length; i++) {
            if (elem.children[i].height > height) {
                height = elem.children[i].height;
            }
            if (elem.children[i].depth > depth) {
                depth = elem.children[i].depth;
            }
            if (elem.children[i].maxFontSize > maxFontSize) {
                maxFontSize = elem.children[i].maxFontSize;
            }
        }
    }

    elem.height = height;
    elem.depth = depth;
    elem.maxFontSize = maxFontSize;
};

/**
 * Makes a span with the given list of classes, list of children, and options.
 *
 * TODO: Ensure that `options` is always provided (currently some call sites
 * don't pass it).
 * TODO: add a separate argument for math class (e.g. `mop`, `mbin`), which
 * should if present come first in `classes`.
 */
const makeSpan = function(classes, children, options) {
    const span = new domTree.span(classes, children, options);

    sizeElementFromChildren(span);

    return span;
};

/**
 * Prepends the given children to the given span, updating height, depth, and
 * maxFontSize.
 */
const prependChildren = function(span, children) {
    span.children = children.concat(span.children);

    sizeElementFromChildren(span);
};

/**
 * Makes a document fragment with the given list of children.
 */
const makeFragment = function(children) {
    const fragment = new domTree.documentFragment(children);

    sizeElementFromChildren(fragment);

    return fragment;
};

/**
 * Makes a vertical list by stacking elements and kerns on top of each other.
 * Allows for many different ways of specifying the positioning method.
 *
 * Arguments:
 *  - children: A list of child or kern nodes to be stacked on top of each other
 *              (i.e. the first element will be at the bottom, and the last at
 *              the top). Element nodes are specified as
 *                {type: "elem", elem: node}
 *              while kern nodes are specified as
 *                {type: "kern", size: size}
 *  - positionType: The method by which the vlist should be positioned. Valid
 *                  values are:
 *                   - "individualShift": The children list only contains elem
 *                                        nodes, and each node contains an extra
 *                                        "shift" value of how much it should be
 *                                        shifted (note that shifting is always
 *                                        moving downwards). positionData is
 *                                        ignored.
 *                   - "top": The positionData specifies the topmost point of
 *                            the vlist (note this is expected to be a height,
 *                            so positive values move up)
 *                   - "bottom": The positionData specifies the bottommost point
 *                               of the vlist (note this is expected to be a
 *                               depth, so positive values move down
 *                   - "shift": The vlist will be positioned such that its
 *                              baseline is positionData away from the baseline
 *                              of the first child. Positive values move
 *                              downwards.
 *                   - "firstBaseline": The vlist will be positioned such that
 *                                      its baseline is aligned with the
 *                                      baseline of the first child.
 *                                      positionData is ignored. (this is
 *                                      equivalent to "shift" with
 *                                      positionData=0)
 *  - positionData: Data used in different ways depending on positionType
 *  - options: An Options object
 *
 */
const makeVList = function(children, positionType, positionData, options) {
    let depth;
    let currPos;
    let i;
    if (positionType === "individualShift") {
        const oldChildren = children;
        children = [oldChildren[0]];

        // Add in kerns to the list of children to get each element to be
        // shifted to the correct specified shift
        depth = -oldChildren[0].shift - oldChildren[0].elem.depth;
        currPos = depth;
        for (i = 1; i < oldChildren.length; i++) {
            const diff = -oldChildren[i].shift - currPos -
                oldChildren[i].elem.depth;
            const size = diff -
                (oldChildren[i - 1].elem.height +
                 oldChildren[i - 1].elem.depth);

            currPos = currPos + diff;

            children.push({type: "kern", size: size});
            children.push(oldChildren[i]);
        }
    } else if (positionType === "top") {
        // We always start at the bottom, so calculate the bottom by adding up
        // all the sizes
        let bottom = positionData;
        for (i = 0; i < children.length; i++) {
            if (children[i].type === "kern") {
                bottom -= children[i].size;
            } else {
                bottom -= children[i].elem.height + children[i].elem.depth;
            }
        }
        depth = bottom;
    } else if (positionType === "bottom") {
        depth = -positionData;
    } else if (positionType === "shift") {
        depth = -children[0].elem.depth - positionData;
    } else if (positionType === "firstBaseline") {
        depth = -children[0].elem.depth;
    } else {
        depth = 0;
    }

    // Create a strut that is taller than any list item. The strut is added to
    // each item, where it will determine the item's baseline. Since it has
    // `overflow:hidden`, the strut's top edge will sit on the item's line box's
    // top edge and the strut's bottom edge will sit on the item's baseline,
    // with no additional line-height spacing. This allows the item baseline to
    // be positioned precisely without worrying about font ascent and
    // line-height.
    let pstrutSize = 0;
    for (i = 0; i < children.length; i++) {
        if (children[i].type === "elem") {
            const child = children[i].elem;
            pstrutSize = Math.max(pstrutSize, child.maxFontSize, child.height);
        }
    }
    pstrutSize += 2;
    const pstrut = makeSpan(["pstrut"], []);
    pstrut.style.height = pstrutSize + "em";

    // Create a new list of actual children at the correct offsets
    const realChildren = [];
    let minPos = depth;
    let maxPos = depth;
    currPos = depth;
    for (i = 0; i < children.length; i++) {
        if (children[i].type === "kern") {
            currPos += children[i].size;
        } else {
            const child = children[i].elem;

<<<<<<< HEAD
            const shift = -child.depth - currPos;
            currPos += child.height + child.depth;

            const childWrap = makeSpan(
                [], [fontSizer, child, new domTree.symbolNode("\u200b")]);
            childWrap.height -= shift;
            childWrap.depth += shift;
            childWrap.style.top = shift + "em";
=======
            const childWrap = makeSpan([], [pstrut, child]);
            childWrap.style.top = (-pstrutSize - currPos - child.depth) + "em";
            if (children[i].marginLeft) {
                childWrap.style.marginLeft = children[i].marginLeft;
            }
            if (children[i].marginRight) {
                childWrap.style.marginRight = children[i].marginRight;
            }
>>>>>>> 2eb32a87

            realChildren.push(childWrap);
            currPos += child.height + child.depth;
        }
        minPos = Math.min(minPos, currPos);
        maxPos = Math.max(maxPos, currPos);
    }

    // The vlist contents go in a table-cell with `vertical-align:bottom`.
    // This cell's bottom edge will determine the containing table's baseline
    // without overly expanding the containing line-box.
    const vlist = makeSpan(["vlist"], realChildren);
    vlist.style.height = maxPos + "em";

    // A second row is used if necessary to represent the vlist's depth.
    let rows;
    if (minPos < 0) {
        const depthStrut = makeSpan(["vlist"], []);
        depthStrut.style.height = -minPos + "em";

        // Safari wants the first row to have inline content; otherwise it
        // puts the bottom of the *second* row on the baseline.
        const topStrut = makeSpan(["vlist-s"], [new domTree.symbolNode("\u200b")]);

        rows = [makeSpan(["vlist-r"], [vlist, topStrut]),
            makeSpan(["vlist-r"], [depthStrut])];
    } else {
        rows = [makeSpan(["vlist-r"], [vlist])];
    }

    const vtable = makeSpan(["vlist-t"], rows);
    vtable.height = maxPos;
    vtable.depth = -minPos;
    return vtable;
};

// A map of spacing functions to their attributes, like size and corresponding
// CSS class
const spacingFunctions = {
    "\\qquad": {
        size: "2em",
        className: "qquad",
    },
    "\\quad": {
        size: "1em",
        className: "quad",
    },
    "\\enspace": {
        size: "0.5em",
        className: "enspace",
    },
    "\\;": {
        size: "0.277778em",
        className: "thickspace",
    },
    "\\:": {
        size: "0.22222em",
        className: "mediumspace",
    },
    "\\,": {
        size: "0.16667em",
        className: "thinspace",
    },
    "\\!": {
        size: "-0.16667em",
        className: "negativethinspace",
    },
};

/**
 * Maps TeX font commands to objects containing:
 * - variant: string used for "mathvariant" attribute in buildMathML.js
 * - fontName: the "style" parameter to fontMetrics.getCharacterMetrics
 */
// A map between tex font commands an MathML mathvariant attribute values
const fontMap = {
    // styles
    "mathbf": {
        variant: "bold",
        fontName: "Main-Bold",
    },
    "mathrm": {
        variant: "normal",
        fontName: "Main-Regular",
    },
    "textit": {
        variant: "italic",
        fontName: "Main-Italic",
    },

    // "mathit" is missing because it requires the use of two fonts: Main-Italic
    // and Math-Italic.  This is handled by a special case in makeOrd which ends
    // up calling mathit.

    // families
    "mathbb": {
        variant: "double-struck",
        fontName: "AMS-Regular",
    },
    "mathcal": {
        variant: "script",
        fontName: "Caligraphic-Regular",
    },
    "mathfrak": {
        variant: "fraktur",
        fontName: "Fraktur-Regular",
    },
    "mathscr": {
        variant: "script",
        fontName: "Script-Regular",
    },
    "mathsf": {
        variant: "sans-serif",
        fontName: "SansSerif-Regular",
    },
    "mathtt": {
        variant: "monospace",
        fontName: "Typewriter-Regular",
    },
};

module.exports = {
    fontMap: fontMap,
    makeSymbol: makeSymbol,
    mathsym: mathsym,
    makeSpan: makeSpan,
    makeFragment: makeFragment,
    makeVList: makeVList,
    makeOrd: makeOrd,
    prependChildren: prependChildren,
    spacingFunctions: spacingFunctions,
};<|MERGE_RESOLUTION|>--- conflicted
+++ resolved
@@ -347,17 +347,8 @@
         } else {
             const child = children[i].elem;
 
-<<<<<<< HEAD
-            const shift = -child.depth - currPos;
-            currPos += child.height + child.depth;
-
             const childWrap = makeSpan(
-                [], [fontSizer, child, new domTree.symbolNode("\u200b")]);
-            childWrap.height -= shift;
-            childWrap.depth += shift;
-            childWrap.style.top = shift + "em";
-=======
-            const childWrap = makeSpan([], [pstrut, child]);
+                [], [pstrut, child, new domTree.symbolNode("\u200b")]);
             childWrap.style.top = (-pstrutSize - currPos - child.depth) + "em";
             if (children[i].marginLeft) {
                 childWrap.style.marginLeft = children[i].marginLeft;
@@ -365,7 +356,6 @@
             if (children[i].marginRight) {
                 childWrap.style.marginRight = children[i].marginRight;
             }
->>>>>>> 2eb32a87
 
             realChildren.push(childWrap);
             currPos += child.height + child.depth;
