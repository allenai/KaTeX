--- conflicted
+++ resolved
@@ -355,12 +355,8 @@
             const shift = -child.depth - currPos;
             currPos += child.height + child.depth;
 
-<<<<<<< HEAD
-            var childWrap = makeSpan(
+            const childWrap = makeSpan(
                 [], [fontSizer, child, new domTree.symbolNode("\u200b")]);
-=======
-            const childWrap = makeSpan([], [fontSizer, child]);
->>>>>>> d4aa6a72
             childWrap.height -= shift;
             childWrap.depth += shift;
             childWrap.style.top = shift + "em";
